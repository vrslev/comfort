import frappe
from comfort import _, get_all
from comfort.entities.doctype.item.item import Item


@frappe.whitelist()
<<<<<<< HEAD
def get_items(item_codes: str):
=======
def get_items(item_codes: str):  # pragma: no cover
    from comfort.integrations.ikea import fetch_items

>>>>>>> 45a0f9d4
    response = fetch_items(item_codes, force_update=True)
    if response["unsuccessful"]:
        frappe.msgprint(
            _("Cannot fetch those items: {}").format(
                ", ".join(response["unsuccessful"])
            )
        )
    return get_all(
        Item,
        fields=("item_code", "item_name", "rate", "weight"),
        filters={"item_code": ("in", response["successful"])},
    )<|MERGE_RESOLUTION|>--- conflicted
+++ resolved
@@ -4,13 +4,9 @@
 
 
 @frappe.whitelist()
-<<<<<<< HEAD
-def get_items(item_codes: str):
-=======
 def get_items(item_codes: str):  # pragma: no cover
     from comfort.integrations.ikea import fetch_items
 
->>>>>>> 45a0f9d4
     response = fetch_items(item_codes, force_update=True)
     if response["unsuccessful"]:
         frappe.msgprint(
